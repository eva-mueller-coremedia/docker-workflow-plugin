--- conflicted
+++ resolved
@@ -45,13 +45,12 @@
 import java.nio.charset.Charset;
 import java.util.ArrayList;
 import java.util.Arrays;
-<<<<<<< HEAD
 import java.util.Collection;
-=======
->>>>>>> d12dd885
 import java.util.List;
 import java.util.Map;
 import java.util.HashMap;
+import java.util.LinkedHashMap;
+import java.util.LinkedHashSet;
 import java.util.Set;
 import java.util.TreeSet;
 import java.util.logging.Level;
@@ -59,7 +58,6 @@
 import javax.annotation.Nonnull;
 
 import hudson.util.VersionNumber;
-import java.util.LinkedHashMap;
 import org.jenkinsci.plugins.docker.commons.fingerprint.DockerFingerprints;
 import org.jenkinsci.plugins.workflow.steps.AbstractStepDescriptorImpl;
 import org.jenkinsci.plugins.workflow.steps.AbstractStepExecutionImpl;
@@ -141,40 +139,39 @@
             } else {
                 listener.error("Failed to parse docker version. Please note there is a minimum docker version requirement of v1.3.");
             }
-<<<<<<< HEAD
-
-            Map<String, String> volumes = new HashMap<String, String>();
-            Collection<String> volumesFromContainers = new ArrayList<String>();
+
+            FilePath tempDir = tempDir(workspace);
+            tempDir.mkdirs();
+            String tmp = tempDir.getRemote();
+
+            Map<String, String> volumes = new LinkedHashMap<String, String>();
+            Collection<String> volumesFromContainers = new LinkedHashSet<String>();
             Optional<String> containerId = dockerClient.getContainerIdIfContainerized();
             if (containerId.isPresent()) {
-                // check if there is any volume which contains the workspace
-                for (String vol : dockerClient.getVolumes(envHost, containerId.get())) {
-                    if (ws.startsWith(vol)) {
-                        volumesFromContainers.add(containerId.get());
-                        break;
-                    }
-                }
-
-                if (volumesFromContainers.isEmpty()) {
-                    // there was no volume which contains the workspace, fall back to --volume mount
-                    volumes.put(ws, ws);
+                final Collection<String> mountedVolumes = dockerClient.getVolumes(envHost, containerId.get());
+                final String[] dirs = {ws, tmp};
+                for (String dir : dirs) {
+                    // check if there is any volume which contains the directory
+                    boolean found = false;
+                    for (String vol : mountedVolumes) {
+                        if (dir.startsWith(vol)) {
+                            volumesFromContainers.add(containerId.get());
+                            found = true;
+                            break;
+                        }
+                    }
+                    if (!found) {
+                        // there was no volume which contains the directory, fall back to --volume mount
+                        volumes.put(dir, dir);
+                    }
                 }
             } else {
                 // Jenkins is not running inside a container
                 volumes.put(ws, ws);
+                volumes.put(tmp, tmp);
             }
 
             container = dockerClient.run(env, step.image, step.args, ws, volumes, volumesFromContainers, envReduced, dockerClient.whoAmI(), /* expected to hang until killed */ "cat");
-=======
-            
-            Map<String,String> volumes = new LinkedHashMap<String,String>();
-            volumes.put(ws, ws);
-            FilePath tempDir = tempDir(workspace);
-            tempDir.mkdirs();
-            String tmp = tempDir.getRemote();
-            volumes.put(tmp, tmp);
-            container = dockerClient.run(env, step.image, step.args, ws, volumes, envReduced, dockerClient.whoAmI(), /* expected to hang until killed */ "cat");
->>>>>>> d12dd885
             DockerFingerprints.addRunFacet(dockerClient.getContainerRecord(env, container), run);
             ImageAction.add(step.image, run);
             getContext().newBodyInvoker().
