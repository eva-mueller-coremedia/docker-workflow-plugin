--- conflicted
+++ resolved
@@ -26,11 +26,10 @@
 import com.google.common.collect.ImmutableSet;
 import hudson.Extension;
 import hudson.FilePath;
+import hudson.model.Run;
 import java.io.IOException;
 import java.util.Set;
 import javax.annotation.Nonnull;
-
-import hudson.model.Run;
 import org.jenkinsci.plugins.docker.commons.credentials.DockerServerEndpoint;
 import org.jenkinsci.plugins.docker.commons.credentials.KeyMaterialFactory;
 import org.jenkinsci.plugins.workflow.steps.Step;
@@ -60,7 +59,6 @@
 
         private static final long serialVersionUID = 1;
 
-<<<<<<< HEAD
         private transient final ServerEndpointStep step;
 
         Execution2(ServerEndpointStep step, StepContext context) {
@@ -69,15 +67,7 @@
         }
 
         @Override protected KeyMaterialFactory newKeyMaterialFactory() throws IOException, InterruptedException {
-            return step.server.newKeyMaterialFactory(getContext().get(Job.class), getContext().get(FilePath.class).getChannel());
-=======
-        @Inject(optional=true) private transient ServerEndpointStep step;
-        @StepContextParameter private transient Run run;
-        @StepContextParameter private transient FilePath workspace;
-
-        @Override protected KeyMaterialFactory newKeyMaterialFactory() throws IOException, InterruptedException {
-            return step.server.newKeyMaterialFactory(run, workspace.getChannel());
->>>>>>> 5daec763
+            return step.server.newKeyMaterialFactory(getContext().get(Run.class), getContext().get(FilePath.class).getChannel());
         }
 
     }
@@ -109,7 +99,7 @@
         }
 
         @Override public Set<? extends Class<?>> getRequiredContext() {
-            return ImmutableSet.of(Job.class, FilePath.class);
+            return ImmutableSet.of(Run.class, FilePath.class);
         }
 
         // TODO allow DockerServerEndpoint fields to be inlined, as in RegistryEndpointStep, so Docker.groovy can say simply: script.withDockerServer(uri: uri, credentialsId: credentialsId) {…}
