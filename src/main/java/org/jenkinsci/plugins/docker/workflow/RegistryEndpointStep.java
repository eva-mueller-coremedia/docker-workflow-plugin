--- conflicted
+++ resolved
@@ -81,7 +81,6 @@
 
         private static final long serialVersionUID = 1;
 
-<<<<<<< HEAD
         private transient RegistryEndpointStep step;
 
         Execution2(RegistryEndpointStep step, StepContext context) {
@@ -93,19 +92,7 @@
             TaskListener listener = getContext().get(TaskListener.class);
             EnvVars envVars = getContext().get(EnvVars.class);
             String executable = DockerTool.getExecutable(step.toolName, getContext().get(Node.class), listener, envVars);
-            return step.registry.newKeyMaterialFactory(getContext().get(Job.class), getContext().get(FilePath.class), getContext().get(Launcher.class), envVars, listener, executable);
-=======
-        @Inject(optional=true) private transient RegistryEndpointStep step;
-        @StepContextParameter private transient FilePath workspace;
-        @StepContextParameter private transient Launcher launcher;
-        @StepContextParameter private transient TaskListener listener;
-        @StepContextParameter private transient Node node;
-        @StepContextParameter private transient EnvVars envVars;
-        @StepContextParameter private transient Run run;
-
-        @Override protected KeyMaterialFactory newKeyMaterialFactory() throws IOException, InterruptedException {
-            return step.registry.newKeyMaterialFactory(run, workspace, launcher, envVars, listener, DockerTool.getExecutable(step.toolName, node, listener, envVars));
->>>>>>> 5daec763
+            return step.registry.newKeyMaterialFactory(getContext().get(Run.class), getContext().get(FilePath.class), getContext().get(Launcher.class), envVars, listener, executable);
         }
 
     }
@@ -161,7 +148,7 @@
 
         @SuppressWarnings("unchecked")
         @Override public Set<? extends Class<?>> getRequiredContext() {
-            return ImmutableSet.of(TaskListener.class, EnvVars.class, Node.class, Job.class, FilePath.class, Launcher.class);
+            return ImmutableSet.of(TaskListener.class, EnvVars.class, Node.class, Run.class, FilePath.class, Launcher.class);
         }
 
     }
